// This Source Code Form is subject to the terms of the Mozilla Public
// License, v. 2.0. If a copy of the MPL was not distributed with this
// file, You can obtain one at http://mozilla.org/MPL/2.0/.
//
// Copyright (c) DUSK NETWORK. All rights reserved.

mod sync;

use dusk_bytes::Serializable;
use execution_core::{
    signatures::bls::PublicKey as AccountPublicKey,
    transfer::{moonlight::AccountData, phoenix::Prove, Transaction},
    Error as ExecutionCoreError,
};

use execution_core::transfer::phoenix::{Note, NoteLeaf};

use flume::Receiver;
<<<<<<< HEAD
use futures::stream::{StreamExt, TryStreamExt};
=======
use rues::RuesHttpClient;
>>>>>>> c02ab74d
use tokio::time::{sleep, Duration};
use wallet_core::{
    keys::{derive_phoenix_pk, derive_phoenix_sk, derive_phoenix_vk},
    pick_notes,
};
use zeroize::Zeroize;

use std::{
    path::Path,
    sync::{Arc, Mutex},
};

use self::sync::sync_db;

use super::{cache::Cache, *};

use crate::{
    rusk::{RuskHttpClient, RuskRequest},
    store::LocalStore,
    Error, MAX_ADDRESSES,
};

const TRANSFER_CONTRACT: &str =
    "0100000000000000000000000000000000000000000000000000000000000000";

const STAKE_CONTRACT: &str =
    "0200000000000000000000000000000000000000000000000000000000000000";

// Sync every 3 seconds for now
const SYNC_INTERVAL_SECONDS: u64 = 3;

/// SIZE of the tree leaf
pub const TREE_LEAF: usize = std::mem::size_of::<ArchivedNoteLeaf>();

/// A prover struct that has the `Prove` trait from executio-core implemented.
/// It currently uses a hardcoded prover which delegates the proving to the
/// `prove_execute`
pub struct Prover;

impl Prove for Prover {
    fn prove(
        &self,
        tx_circuit_vec_bytes: &[u8],
    ) -> Result<Vec<u8>, ExecutionCoreError> {
        Ok(tx_circuit_vec_bytes.to_vec())
    }
}

/// The state struct is responsible for managing the state of the wallet
pub struct State {
    cache: Mutex<Arc<Cache>>,
    status: fn(&str),
    client: RuesHttpClient,
    prover: RuskHttpClient,
    store: LocalStore,
    pub sync_rx: Option<Receiver<String>>,
}

impl State {
    /// Creates a new state instance. Should only be called once.
    pub(crate) fn new(
        data_dir: &Path,
        status: fn(&str),
        client: RuesHttpClient,
        prover: RuskHttpClient,
        store: LocalStore,
    ) -> Result<Self, Error> {
        let cfs = (0..MAX_ADDRESSES)
            .flat_map(|i| {
                let pk: PhoenixPublicKey =
                    derive_phoenix_pk(store.get_seed(), i as u8);

                [format!("{:?}", pk), format!("spent_{:?}", pk)]
            })
            .collect();

        let cache = Mutex::new(Arc::new(Cache::new(data_dir, cfs, status)?));

        Ok(Self {
            cache,
            sync_rx: None,
            store,
            prover,
            status,
            client,
        })
    }

    pub(crate) fn cache(&self) -> Arc<Cache> {
        let state = self.cache.lock().unwrap();

        Arc::clone(&state)
    }

    pub async fn register_sync(&mut self) -> Result<(), Error> {
        let (sync_tx, sync_rx) = flume::unbounded::<String>();

        self.sync_rx = Some(sync_rx);

        let cache = self.cache();
        let status = self.status;
        let client = self.client.clone();
        let store = self.store.clone();

        status("Starting Sync..");

        tokio::spawn(async move {
            loop {
                let _ = sync_tx.send("Syncing..".to_string());

                let _ = match sync_db(&client, &cache, &store, status).await {
                    Ok(_) => sync_tx.send("Syncing Complete".to_string()),
                    Err(e) => sync_tx.send(format!("Error during sync:.. {e}")),
                };

                sleep(Duration::from_secs(SYNC_INTERVAL_SECONDS)).await;
            }
        });

        Ok(())
    }

    pub async fn sync(&self) -> Result<(), Error> {
        sync_db(&self.client, &self.cache(), &self.store, self.status).await
    }

    /// Requests that a node prove the given transaction and later propagates it
    /// Skips writing the proof for non phoenix transactions
    pub async fn prove_and_propagate(
        &self,
        tx: Transaction,
    ) -> Result<Transaction, Error> {
        let status = self.status;
        let prover = &self.prover;
        let mut tx = tx;

        if let Transaction::Phoenix(utx) = &mut tx {
            let status = self.status;
            let proof = utx.proof();

            status("Attempt to prove tx...");

            let prove_req = RuskRequest::new("prove_execute", proof.to_vec());

            let proof =
                prover.call(2, "rusk", &prove_req).await.map_err(|e| {
                    ExecutionCoreError::PhoenixCircuit(e.to_string())
                })?;

            utx.set_proof(proof);

            status("Proving sucesss!");
        }

        let tx_bytes = tx.to_var_bytes();

        status("Attempt to preverify tx...");
<<<<<<< HEAD
        let preverify_req = RuskRequest::new("preverify", tx_bytes.clone());
        let _ = self.client.call(2, "rusk", &preverify_req).await?;
        status("Preverify success!");

        status("Propagating tx...");
        let propagate_req = RuskRequest::new("propagate_tx", tx_bytes);
        let _ = self.client.call(2, "Chain", &propagate_req).await?;
=======
        let _ = self
            .client
            .call("transactions", None, "preverify", &tx_bytes)
            .wait()?;
        status("Preverify success!");

        status("Propagating tx...");
        let _ = self
            .client
            .call("transactions", None, "propagate", &tx_bytes)
            .wait()?;
>>>>>>> c02ab74d
        status("Transaction propagated!");

        Ok(tx)
    }

    /// Find notes for a view key, starting from the given block height.
    pub(crate) async fn inputs(
        &self,
        index: u8,
        target: u64,
    ) -> Result<Vec<(Note, NoteOpening, BlsScalar)>, Error> {
        let vk = derive_phoenix_vk(self.store().get_seed(), index);
        let mut sk = derive_phoenix_sk(self.store().get_seed(), index);
        let pk = derive_phoenix_pk(self.store().get_seed(), index);

        let inputs: Result<Vec<_>, Error> = self
            .cache()
            .notes(&pk)?
            .into_iter()
            .map(|data| {
                let note = data.note;
                let block_height = data.block_height;
                let nullifier = note.gen_nullifier(&sk);
                let leaf = NoteLeaf { note, block_height };
                Ok((nullifier, leaf))
            })
            .collect();

        let pick_notes = pick_notes(&vk, inputs?.into(), target);

        let inputs = pick_notes.iter().map(|(scalar, note)| async {
            let opening = self.fetch_opening(note.as_ref()).await?;

            Ok((note.note.clone(), opening, *scalar))
        });

        // to not overwhelm the node, we buffer the requests
        // 10 in line
        let inputs = futures::stream::iter(inputs)
            .buffer_unordered(10)
            .try_collect()
            .await;

        sk.zeroize();

        inputs
    }

    pub(crate) async fn fetch_account(
        &self,
        pk: &AccountPublicKey,
    ) -> Result<AccountData, Error> {
        let status = self.status;
        status("Fetching account-data...");

        let account = self
            .client
<<<<<<< HEAD
            .contract_query::<_, 1024>(TRANSFER_CONTRACT, "account", pk)
            .await?;

=======
            .contract_query::<_, _, 1024>(TRANSFER_CONTRACT, "account", pk)
            .wait()?;
>>>>>>> c02ab74d
        let account = rkyv::from_bytes(&account).map_err(|_| Error::Rkyv)?;
        status("account-data received!");

        Ok(account)
    }

    pub(crate) fn fetch_notes(
        &self,
        pk: &PhoenixPublicKey,
    ) -> Result<Vec<NoteLeaf>, Error> {
        self.cache().notes(pk).map(|set| set.into_iter().collect())
    }

    /// Fetch the current root of the state.
    pub(crate) async fn fetch_root(&self) -> Result<BlsScalar, Error> {
        let status = self.status;
        status("Fetching root...");

        let root = self
            .client
<<<<<<< HEAD
            .contract_query::<(), 0>(TRANSFER_CONTRACT, "root", &())
            .await?;

=======
            .contract_query::<(), _, 0>(TRANSFER_CONTRACT, "root", &())
            .wait()?;
>>>>>>> c02ab74d
        status("root received!");

        rkyv::from_bytes(&root).map_err(|_| Error::Rkyv)
    }

    /// Queries the node for the amount staked by a key.
    pub(crate) async fn fetch_stake(
        &self,
        pk: &AccountPublicKey,
    ) -> Result<Option<StakeData>, Error> {
        let status = self.status;
        status("Fetching stake...");

        let data = self
            .client
<<<<<<< HEAD
            .contract_query::<_, 1024>(STAKE_CONTRACT, "get_stake", pk)
            .await?;
=======
            .contract_query::<_, _, 1024>(STAKE_CONTRACT, "get_stake", pk)
            .wait()?;
>>>>>>> c02ab74d

        let res: Option<StakeData> =
            rkyv::from_bytes(&data).map_err(|_| Error::Rkyv)?;
        status("Stake received!");

        let staking_address = pk.to_bytes().to_vec();
        let staking_address = bs58::encode(staking_address).into_string();

        println!("Staking address: {}", staking_address);

        Ok(res)
    }

    pub(crate) fn store(&self) -> &LocalStore {
        &self.store
    }

    pub(crate) async fn fetch_chain_id(&self) -> Result<u8, Error> {
        let status = self.status;
        status("Fetching chain_id...");

        let data = self
            .client
            .contract_query::<_, _, { u8::SIZE }>(
                TRANSFER_CONTRACT,
                "chain_id",
                &(),
            )
            .await?;

        let res: u8 = rkyv::from_bytes(&data).map_err(|_| Error::Rkyv)?;
        status("Chain id received!");

        Ok(res)
    }

    /// Queries the node to find the opening for a specific note.
    async fn fetch_opening(&self, note: &Note) -> Result<NoteOpening, Error> {
        let status = self.status;
        status("Fetching opening notes...");

        let data = self
            .client
<<<<<<< HEAD
            .contract_query::<_, 1024>(TRANSFER_CONTRACT, "opening", note.pos())
            .await?;
=======
            .contract_query::<_, _, 1024>(
                TRANSFER_CONTRACT,
                "opening",
                note.pos(),
            )
            .wait()?;
>>>>>>> c02ab74d

        status("Opening notes received!");

        let branch = rkyv::from_bytes(&data).map_err(|_| Error::Rkyv)?;
        Ok(branch)
    }
}<|MERGE_RESOLUTION|>--- conflicted
+++ resolved
@@ -16,11 +16,7 @@
 use execution_core::transfer::phoenix::{Note, NoteLeaf};
 
 use flume::Receiver;
-<<<<<<< HEAD
-use futures::stream::{StreamExt, TryStreamExt};
-=======
 use rues::RuesHttpClient;
->>>>>>> c02ab74d
 use tokio::time::{sleep, Duration};
 use wallet_core::{
     keys::{derive_phoenix_pk, derive_phoenix_sk, derive_phoenix_vk},
@@ -178,15 +174,6 @@
         let tx_bytes = tx.to_var_bytes();
 
         status("Attempt to preverify tx...");
-<<<<<<< HEAD
-        let preverify_req = RuskRequest::new("preverify", tx_bytes.clone());
-        let _ = self.client.call(2, "rusk", &preverify_req).await?;
-        status("Preverify success!");
-
-        status("Propagating tx...");
-        let propagate_req = RuskRequest::new("propagate_tx", tx_bytes);
-        let _ = self.client.call(2, "Chain", &propagate_req).await?;
-=======
         let _ = self
             .client
             .call("transactions", None, "preverify", &tx_bytes)
@@ -198,7 +185,6 @@
             .client
             .call("transactions", None, "propagate", &tx_bytes)
             .wait()?;
->>>>>>> c02ab74d
         status("Transaction propagated!");
 
         Ok(tx)
@@ -256,14 +242,8 @@
 
         let account = self
             .client
-<<<<<<< HEAD
-            .contract_query::<_, 1024>(TRANSFER_CONTRACT, "account", pk)
-            .await?;
-
-=======
             .contract_query::<_, _, 1024>(TRANSFER_CONTRACT, "account", pk)
             .wait()?;
->>>>>>> c02ab74d
         let account = rkyv::from_bytes(&account).map_err(|_| Error::Rkyv)?;
         status("account-data received!");
 
@@ -284,14 +264,8 @@
 
         let root = self
             .client
-<<<<<<< HEAD
-            .contract_query::<(), 0>(TRANSFER_CONTRACT, "root", &())
-            .await?;
-
-=======
             .contract_query::<(), _, 0>(TRANSFER_CONTRACT, "root", &())
             .wait()?;
->>>>>>> c02ab74d
         status("root received!");
 
         rkyv::from_bytes(&root).map_err(|_| Error::Rkyv)
@@ -307,13 +281,8 @@
 
         let data = self
             .client
-<<<<<<< HEAD
-            .contract_query::<_, 1024>(STAKE_CONTRACT, "get_stake", pk)
-            .await?;
-=======
             .contract_query::<_, _, 1024>(STAKE_CONTRACT, "get_stake", pk)
             .wait()?;
->>>>>>> c02ab74d
 
         let res: Option<StakeData> =
             rkyv::from_bytes(&data).map_err(|_| Error::Rkyv)?;
@@ -357,17 +326,12 @@
 
         let data = self
             .client
-<<<<<<< HEAD
-            .contract_query::<_, 1024>(TRANSFER_CONTRACT, "opening", note.pos())
-            .await?;
-=======
             .contract_query::<_, _, 1024>(
                 TRANSFER_CONTRACT,
                 "opening",
                 note.pos(),
             )
             .wait()?;
->>>>>>> c02ab74d
 
         status("Opening notes received!");
 
