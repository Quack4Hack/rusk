--- conflicted
+++ resolved
@@ -12,27 +12,17 @@
 
 use canonical_host::MemStore as MS;
 use dusk_bls12_381::BlsScalar;
-<<<<<<< HEAD
 use dusk_bytes::{ParseHexStr, Serializable};
 use dusk_jubjub::JubJubAffine;
 use dusk_pki::{PublicKey, SecretKey, PublicSpendKey};
-=======
-use dusk_bytes::ParseHexStr;
-use dusk_bytes::Serializable;
-use dusk_pki::{PublicKey, SecretKey};
 use dusk_plonk::circuit;
->>>>>>> 5faaea61
 use dusk_plonk::prelude::*;
 use schnorr::Signature;
 
 
 use host_fn::HostFnTest;
-<<<<<<< HEAD
 use rusk_abi::{PublicInput, PaymentInfo};
 use rusk_abi::RuskModule;
-=======
-use rusk_abi::{PublicInput, RuskModule};
->>>>>>> 5faaea61
 
 lazy_static::lazy_static! {
     static ref PUB_PARAMS: PublicParameters = {
@@ -243,28 +233,6 @@
     assert!(ret);
 }
 
-<<<<<<< HEAD
-    // Public Input Positions
-    let pi_positions = vec![3u32, 20, 21, 22, 2041, 2042];
-
-    assert!(network
-        .query::<_, bool>(
-            contract_id,
-            (
-                host_fn::VERIFY,
-                proof.to_vec(),
-                vk.to_vec(),
-                pi_values,
-                pi_positions
-            ),
-            &mut gas
-        )
-        .unwrap());
-}
-
-#[test]
-fn payment_info() {
-=======
 #[test]
 fn verify_proof_should_fail() {
     let mut circuit = TestCircuit::new(1, 2);
@@ -278,24 +246,54 @@
         .gen_proof(&PUB_PARAMS, &pk, label)
         .expect("Failed to generate the proof!");
 
->>>>>>> 5faaea61
-    let host = HostFnTest::new();
-
-    let store = MS::new();
-
-    let code = include_bytes!(
-        "../../target/wasm32-unknown-unknown/release/host_fn.wasm"
-    );
-
-    let contract = Contract::new(host, code.to_vec(), &store).unwrap();
-
-    let rusk_mod = RuskModule::new(store, &PUB_PARAMS);
-    let mut network = NetworkState::<MS>::default();
-    network.register_host_module(rusk_mod);
-
-    let contract_id = network.deploy(contract).unwrap();
-
-<<<<<<< HEAD
+    let host = HostFnTest::new();
+
+    let store = MS::new();
+
+    let code = include_bytes!(
+        "../../target/wasm32-unknown-unknown/release/host_fn.wasm"
+    );
+
+    let contract = Contract::new(host, code.to_vec(), &store).unwrap();
+
+    let rusk_mod = RuskModule::new(store, &PUB_PARAMS);
+    let mut network = NetworkState::<MS>::default();
+    network.register_host_module(rusk_mod);
+
+    let contract_id = network.deploy(contract).unwrap();
+
+    let mut gas = GasMeter::with_limit(1_000_000_000);
+
+    let proof = proof.to_bytes().to_vec();
+    let verifier_data = verifier_data.to_var_bytes();
+    let pi: Vec<PublicInput> = vec![BlsScalar::from(4).into()];
+
+    let proof = (host_fn::VERIFY, proof, verifier_data, pi);
+
+    let ret = network
+        .query::<_, bool>(contract_id, proof, &mut gas)
+        .expect("Failed to verify the proof with rusk-abi!");
+    assert!(!ret);
+}
+
+#[test]
+fn payment_info() {
+    let host = HostFnTest::new();
+
+    let store = MS::new();
+
+    let code = include_bytes!(
+        "../../target/wasm32-unknown-unknown/release/host_fn.wasm"
+    );
+
+    let contract = Contract::new(host, code.to_vec(), &store).unwrap();
+
+    let rusk_mod = RuskModule::new(store, &PUB_PARAMS);
+    let mut network = NetworkState::<MS>::default();
+    network.register_host_module(rusk_mod);
+
+    let contract_id = network.deploy(contract).unwrap();
+
 
     let mut gas = GasMeter::with_limit(1_000_000_000);
 
@@ -311,18 +309,3 @@
 
     assert!(matches!(ret, PaymentInfo::Any(Some(key)) if key.to_bytes() == expected));
 }    
-=======
-    let mut gas = GasMeter::with_limit(1_000_000_000);
-
-    let proof = proof.to_bytes().to_vec();
-    let verifier_data = verifier_data.to_var_bytes();
-    let pi: Vec<PublicInput> = vec![BlsScalar::from(4).into()];
-
-    let proof = (host_fn::VERIFY, proof, verifier_data, pi);
-
-    let ret = network
-        .query::<_, bool>(contract_id, proof, &mut gas)
-        .expect("Failed to verify the proof with rusk-abi!");
-    assert!(!ret);
-}
->>>>>>> 5faaea61
