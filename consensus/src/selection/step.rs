// This Source Code Form is subject to the terms of the Mozilla Public
// License, v. 2.0. If a copy of the MPL was not distributed with this
// file, You can obtain one at http://mozilla.org/MPL/2.0/.
//
// Copyright (c) DUSK NETWORK. All rights reserved.
use crate::commons::ConsensusError;
use crate::execution_ctx::ExecutionCtx;
use crate::messages::Message;
use crate::msg_handler::MsgHandler;
use std::sync::Arc;
use tokio::sync::Mutex;

use crate::config;
use crate::selection::block_generator::Generator;
use crate::selection::handler;
use crate::user::committee::Committee;
use tracing::error;

pub const COMMITTEE_SIZE: usize = 1;

pub struct Selection {
    handler: handler::Selection,
    bg: Generator,
    timeout_millis: u64,
}

impl Selection {
    pub fn new(executor: Arc<Mutex<dyn crate::contract_state::Operations>>) -> Self {
        Self {
            timeout_millis: config::CONSENSUS_TIMEOUT_MS,
            handler: handler::Selection {},
            bg: Generator::new(executor),
        }
    }

    pub fn initialize(&mut self, _msg: &Message) {}

    pub async fn run(
        &mut self,
        mut ctx: ExecutionCtx<'_>,
        committee: Committee,
    ) -> Result<Message, ConsensusError> {
        if committee.am_member() {
<<<<<<< HEAD
            // This is when a I become a block generator.
            let msg = self
=======
            if let Ok(msg) = self
>>>>>>> faeb9148
                .bg
                .generate_candidate_message(ctx.round_update, ctx.step)
                .await
            {
                // Broadcast the candidate block for this round/iteration.
                if let Err(e) = ctx.outbound.send(msg.clone()).await {
                    error!("could not send newblock msg due to {:?}", e);
                }

                // register new candidate in local state
                match self
                    .handler
                    .handle(msg, ctx.round_update, ctx.step, &committee)
                {
                    Ok(f) => return Ok(f.0),
                    Err(e) => error!("invalid candidate generated due to {:?}", e),
                };
            } else {
                error!("block generator couldn't create candidate block")
            }
<<<<<<< HEAD

            // register new candidate in local state
            match self
                .handler
                .collect(msg, ctx.round_update, ctx.step, &committee)
            {
                Ok(f) => return Ok(f.result),
                Err(e) => error!("invalid candidate generated due to {:?}", e),
            };
=======
>>>>>>> faeb9148
        }

        // handle queued messages for current round and step.
        if let Some(m) = ctx.handle_future_msgs(&committee, &mut self.handler).await {
            return Ok(m);
        }

        ctx.event_loop(&committee, &mut self.handler, &mut self.timeout_millis)
            .await
    }

    pub fn name(&self) -> &'static str {
        "selection"
    }
    pub fn get_timeout(&self) -> u64 {
        self.timeout_millis
    }
    pub fn get_committee_size(&self) -> usize {
        COMMITTEE_SIZE
    }
}<|MERGE_RESOLUTION|>--- conflicted
+++ resolved
@@ -41,12 +41,8 @@
         committee: Committee,
     ) -> Result<Message, ConsensusError> {
         if committee.am_member() {
-<<<<<<< HEAD
-            // This is when a I become a block generator.
-            let msg = self
-=======
+
             if let Ok(msg) = self
->>>>>>> faeb9148
                 .bg
                 .generate_candidate_message(ctx.round_update, ctx.step)
                 .await
@@ -59,26 +55,14 @@
                 // register new candidate in local state
                 match self
                     .handler
-                    .handle(msg, ctx.round_update, ctx.step, &committee)
+                    .collect(msg, ctx.round_update, ctx.step, &committee)
                 {
-                    Ok(f) => return Ok(f.0),
+                    Ok(f) => return Ok(f.result),
                     Err(e) => error!("invalid candidate generated due to {:?}", e),
                 };
             } else {
                 error!("block generator couldn't create candidate block")
             }
-<<<<<<< HEAD
-
-            // register new candidate in local state
-            match self
-                .handler
-                .collect(msg, ctx.round_update, ctx.step, &committee)
-            {
-                Ok(f) => return Ok(f.result),
-                Err(e) => error!("invalid candidate generated due to {:?}", e),
-            };
-=======
->>>>>>> faeb9148
         }
 
         // handle queued messages for current round and step.
