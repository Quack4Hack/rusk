--- conflicted
+++ resolved
@@ -10,12 +10,9 @@
 use crate::messages::{Message, Payload};
 use crate::user::committee::Committee;
 use std::ops::Deref;
-<<<<<<< HEAD
 use crate::config;
-=======
 use std::sync::Arc;
 use tokio::sync::Mutex;
->>>>>>> faeb9148
 
 pub const COMMITTEE_SIZE: usize = 64;
 
