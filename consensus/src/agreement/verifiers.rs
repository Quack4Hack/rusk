--- conflicted
+++ resolved
@@ -56,15 +56,9 @@
     }
 }
 
-<<<<<<< HEAD
-async fn verify_step_votes(
+pub(super) async fn verify_step_votes(
     sv: &StepVotes,
     committees_set: &Arc<Mutex<CommitteeSet>>,
-=======
-pub(super) async fn verify_step_votes(
-    sv: StepVotes,
-    committees_set: Arc<Mutex<CommitteeSet>>,
->>>>>>> 671ff0bd
     seed: [u8; 32],
     hdr: &messages::Header,
     step_offset: u8,
@@ -90,20 +84,15 @@
     block_hash: &[u8; 32],
     bitset: u64,
     signature: [u8; 48],
-    committees_set: Arc<Mutex<CommitteeSet>>,
+    committees_set: &Arc<Mutex<CommitteeSet>>,
     cfg: sortition::Config,
 ) -> Result<(), Error> {
     let sub_committee = {
         // Scoped guard to fetch committee data quickly
         let mut guard = committees_set.lock().await;
 
-<<<<<<< HEAD
-        let sub_committee = guard.intersect(sv.bitset, &cfg);
+        let sub_committee = guard.intersect(bitset, &cfg);
         let target_quorum = guard.quorum(&cfg);
-=======
-        let sub_committee = guard.intersect(bitset, cfg);
-        let target_quorum = guard.quorum(cfg);
->>>>>>> 671ff0bd
 
         if guard.total_occurrences(&sub_committee, &cfg) < target_quorum {
             Err(Error::VoteSetTooSmall)
@@ -116,14 +105,7 @@
     let apk = sub_committee.aggregate_pks()?;
 
     // verify signatures
-<<<<<<< HEAD
-    verify_step_signature(hdr.round, step, &hdr.block_hash, apk, &sv.signature)?;
-=======
-    if let Err(e) = verify_signatures(cfg.round, cfg.step, block_hash, apk, signature) {
-        error!("verify signatures fails with err: {}", e);
-        return Err(Error::VerificationFailed);
-    }
->>>>>>> 671ff0bd
+    verify_step_signature(cfg.round, cfg.step, &block_hash, apk, &signature)?;
 
     // Verification done
     Ok(())
@@ -155,19 +137,4 @@
 
     let sig = dusk_bls12_381_sign::Signature::from_bytes(signature)?;
     apk.verify(&sig, marshal_signable_vote(round, step, block_hash).bytes())
-<<<<<<< HEAD
-=======
-}
-
-fn verify_whole(
-    hdr: &messages::Header,
-    signature: [u8; 48],
-) -> Result<(), dusk_bls12_381_sign::Error> {
-    let sig = dusk_bls12_381_sign::Signature::from_bytes(&signature)?;
-
-    APK::from(hdr.pubkey_bls.inner()).verify(
-        &sig,
-        marshal_signable_vote(hdr.round, hdr.step, &hdr.block_hash).bytes(),
-    )
->>>>>>> 671ff0bd
 }