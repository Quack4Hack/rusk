[workspace]
members = [
    "circuits/transfer",
    "circuits/license",

    # Test contracts
    "contracts/alice",
    "contracts/bob",
    "contracts/charlie",
<<<<<<< HEAD
=======
    "contracts/host_fn",

    # Genesis contracts
>>>>>>> d4cfe745
    "contracts/stake",
    "contracts/transfer",
    "contracts/license",

    "execution-core",

    "rusk-prover",

    "rusk-recovery",
    "rusk-profile",
    "rusk-abi",
    "rusk",

    "node-data",
    "consensus",
    "node",
]
resolver = "2"

[profile.dev.build-override]
opt-level = 3
debug = false
debug-assertions = false
overflow-checks = false
incremental = false
codegen-units = 16

[profile.release.build-override]
opt-level = 3
debug = false
debug-assertions = false
overflow-checks = false
incremental = false
codegen-units = 16

[profile.release.package.stake-contract]
overflow-checks = true

[profile.release.package.transfer-contract]
overflow-checks = true<|MERGE_RESOLUTION|>--- conflicted
+++ resolved
@@ -7,12 +7,9 @@
     "contracts/alice",
     "contracts/bob",
     "contracts/charlie",
-<<<<<<< HEAD
-=======
     "contracts/host_fn",
 
     # Genesis contracts
->>>>>>> d4cfe745
     "contracts/stake",
     "contracts/transfer",
     "contracts/license",
