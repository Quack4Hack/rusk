--- conflicted
+++ resolved
@@ -20,10 +20,7 @@
 dusk-plonk = "0.2.11"
 dusk-blindbid = {git = "https://github.com/dusk-network/dusk-blindbid", tag = "v0.2.4"}
 dusk-pki = {git = "https://github.com/dusk-network/dusk-pki/", tag = "v0.2.0"}
-<<<<<<< HEAD
 phoenix-core = { git = "https://github.com/dusk-network/phoenix-core", tag = "v0.2.1-alpha" }
-=======
->>>>>>> 28826385
 tracing = "0.1"
 tracing-subscriber = "0.2"
 clap = "2.33.3"
@@ -46,10 +43,7 @@
 anyhow = "1.0"
 poseidon252 = {git = "https://github.com/dusk-network/Poseidon252", tag = "v0.8.1"}
 dusk-pki = {git = "https://github.com/dusk-network/dusk-pki/", tag = "v0.2.0"}
-<<<<<<< HEAD
 phoenix-core = { git = "https://github.com/dusk-network/phoenix-core", tag = "v0.2.1-alpha" }
-=======
->>>>>>> 28826385
 kelvin = "0.19.0"
 nstack = "0.5.0"
 rand = "0.7"
