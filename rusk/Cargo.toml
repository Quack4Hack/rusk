--- conflicted
+++ resolved
@@ -98,12 +98,8 @@
 recovery-keys = ["rusk-recovery/keys"]
 prover = ["dep:rusk-prover"]
 testwallet = ["dep:futures"]
-<<<<<<< HEAD
-node = ["dep:node", "dep:dusk-consensus", "dep:node-data"]
-archive = ["node", "node/archive"]
-=======
 chain = ["dep:node", "dep:dusk-consensus", "dep:node-data"]
->>>>>>> 0cabb6f1
+archive = ["chain", "node/archive"]
 http-wasm = []
 
 [[bench]]
